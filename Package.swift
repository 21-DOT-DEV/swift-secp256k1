// swift-tools-version:5.8

import PackageDescription

let package = Package(
    name: "secp256k1.swift",
    products: [
        // WARNING: These APIs should not be considered stable and may change at any time.
        .library(name: "secp256k1", targets: ["secp256k1"]),
        .library(name: "zkp", targets: ["zkp"])
    ],
    dependencies: [
        // Dependencies used for package development
<<<<<<< HEAD
        .package(url: "https://github.com/csjones/lefthook-plugin.git", exact: "1.6.10"),
        .package(url: "https://github.com/nicklockwood/SwiftFormat.git", exact: "0.53.5"),
=======
        .package(url: "https://github.com/csjones/lefthook-plugin.git", exact: "1.6.9"),
        .package(url: "https://github.com/nicklockwood/SwiftFormat.git", exact: "0.53.6"),
>>>>>>> b56be985
        .package(url: "https://github.com/realm/SwiftLint.git", exact: "0.52.4")
    ],
    targets: [
        .target(name: "secp256k1", dependencies: ["secp256k1_bindings"]),
        .target(name: "zkp", dependencies: ["zkp_bindings"]),
        .target(
            name: "secp256k1_bindings",
            cSettings: [
                // Basic config values that are universal and require no dependencies.
                .define("ECMULT_GEN_PREC_BITS", to: "4"),
                .define("ECMULT_WINDOW_SIZE", to: "15"),
                // Enabling additional secp256k1 modules.
                .define("ENABLE_MODULE_ECDH"),
                .define("ENABLE_MODULE_EXTRAKEYS"),
                .define("ENABLE_MODULE_RECOVERY"),
                .define("ENABLE_MODULE_SCHNORRSIG")
            ]
        ),
        .target(
            name: "zkp_bindings",
            cSettings: [
                // Basic config values that are universal and require no dependencies.
                .define("ECMULT_GEN_PREC_BITS", to: "4"),
                .define("ECMULT_WINDOW_SIZE", to: "15"),
                // Enabling additional secp256k1-zkp modules.
                .define("ENABLE_MODULE_ECDH"),
                .define("ENABLE_MODULE_ECDSA_ADAPTOR"),
                .define("ENABLE_MODULE_ECDSA_S2C"),
                .define("ENABLE_MODULE_EXTRAKEYS"),
                .define("ENABLE_MODULE_GENERATOR"),
                .define("ENABLE_MODULE_MUSIG"),
                .define("ENABLE_MODULE_RANGEPROOF"),
                .define("ENABLE_MODULE_RECOVERY"),
                .define("ENABLE_MODULE_SCHNORRSIG"),
                .define("ENABLE_MODULE_SURJECTIONPROOF"),
                .define("ENABLE_MODULE_WHITELIST"),
                // Some modules need additional header search paths
                .headerSearchPath("../../Submodules/secp256k1-zkp"),
                .headerSearchPath("../../Submodules/secp256k1-zkp/src")
            ]
        ),
        .testTarget(name: "zkpTests", dependencies: ["zkp"])
    ],
    swiftLanguageVersions: [.v5],
    cLanguageStandard: .c89
)<|MERGE_RESOLUTION|>--- conflicted
+++ resolved
@@ -11,13 +11,8 @@
     ],
     dependencies: [
         // Dependencies used for package development
-<<<<<<< HEAD
         .package(url: "https://github.com/csjones/lefthook-plugin.git", exact: "1.6.10"),
-        .package(url: "https://github.com/nicklockwood/SwiftFormat.git", exact: "0.53.5"),
-=======
-        .package(url: "https://github.com/csjones/lefthook-plugin.git", exact: "1.6.9"),
         .package(url: "https://github.com/nicklockwood/SwiftFormat.git", exact: "0.53.6"),
->>>>>>> b56be985
         .package(url: "https://github.com/realm/SwiftLint.git", exact: "0.52.4")
     ],
     targets: [
